from __future__ import print_function

import json
import pickle
from copy import deepcopy

import numpy as np

from . import priors


<<<<<<< HEAD
param_template = {
    'name': '',
    'N': 1,
    'isfree': False,
    'init': 0.0,
    'units': '',
    'prior_function': None,
    'prior_args': None
}
=======
__all__ = ["ProspectorParams"] #, "plist_to_pdict", "pdict_to_plist"]


# A template for what parameter configuration list element should look like
param_template = {'name': '',
                  'N': 1,
                  'isfree': True,
                  'init': 0.5, 'units': '',
                  'prior': priors.TopHat(mini=0, maxi=1.0),
                  'depends_on': None}
>>>>>>> 74349198


class ProspectorParams(object):
    """
    This is the base model class that holds model parameters and information
    about them (e.g. priors, bounds, transforms, free vs fixed state).  In
    addition to the documented methods, it contains several important
    attributes:

    * :py:attr:`params`: model parameter state dictionary.
    * :py:attr:`theta_index`: A dictionary that maps parameter names to indices (or rather
      slices) of the parameter vector ``theta``.
    * :py:attr:`config_dict`: Information about each parameter as a dictionary keyed by
      parameter name for easy access.
    * :py:attr:`config_list`: Information about each parameter stored as a list.

    Intitialization is via, e.g.,

    .. code-block:: python

       model_dict = {"mass": {"N": 1, "isfree": False, "init": 1e10}}
       model = ProspectorParams(model_dict, param_order=None)

    :param configuration:
        A list or dictionary of model parameters specifications.
    """

<<<<<<< HEAD
    # information about each parameter stored as a list
    # config_list = []
    # information about each parameter as a dictionary keyed by
    # parameter name for easy access
    # _config_dict = {}
    # Model parameter state, keyed by parameter name
    # params = {}
    # Mapping from parameter name to index in the theta vector
    # theta_index = {}
    # the initial theta vector
    # theta_init = np.array([])

    # Information about the fiting parameters, filenames, fitting and
    # configure options, runtime variables, etc.
    # run_params = {}
    # obs = {}

    def __init__(self, config_list, verbose=True):
        self.init_config_list = config_list
        self.config_list = config_list
        self.configure()
=======
    def __init__(self, configuration, verbose=True, param_order=None, **kwargs):
        """
        :param configuration:
            A list or dictionary of parameter specification dictionaries.

        :param param_order: (optional, default: None)
            If given and `configuration` is a dictionary, this will specify the
            order in which the parameters appear in the theta vector.  Iterable
            of strings.
        """
        self.init_config = deepcopy(configuration)
        self.parameter_order = param_order
        if type(configuration) == list:
            self.config_list = configuration
            self.config_dict = plist_to_pdict(self.config_list)
        elif type(configuration) == dict:
            self.config_dict = configuration
            self.config_list = pdict_to_plist(self.config_dict, order=param_order)
        else:
            raise(TypeError, ("Configuration variable not of valid type: "
                              "{}".format(type(configuration))))
        self.configure(**kwargs)
>>>>>>> 74349198
        self.verbose = verbose
        # print(self.theta_labels())
        # self.infinitePriorValCount = {
        #     label: 0
        #     for label in self.theta_labels()
        # }

    def configure(self, reset=False, **kwargs):
        """Use the :py:attr:`config_dict` to generate a :py:attr:`theta_index`
        mapping, and propogate the initial parameters into the
        :py:attr:`params` state dictionary, and store the intital theta vector
        thus implied.

        :param kwargs:
            Keyword parameters can be used to override or add to the initial
            parameter values specified in :py:attr:`config_dict`

        :param reset: (default: False)
            If true, empty the params dictionary before re-reading the
            :py:attr:`config_dict`
        """
        self._has_parameter_dependencies = False
        if (not hasattr(self, 'params')) or reset:
            self.params = {}

        self.map_theta()
        # Propogate initial parameter values from the configure dictionary
        # Populate the 'prior' key of the configure dictionary
        # Check for 'depends_on'
        for par, info in list(self.config_dict.items()):
            self.params[par] = np.atleast_1d(info['init']).copy()
            try:
<<<<<<< HEAD
                self._config_dict[par]['prior'] = info['prior_function']
            except (KeyError):
=======
                # this is for backwards compatibility
                self.config_dict[par]['prior'] = info['prior_function']
            except(KeyError):
>>>>>>> 74349198
                pass
            if info.get('depends_on', None) is not None:
                assert callable(info["depends_on"])
                self._has_parameter_dependencies = True
        # propogate user supplied values to the params state, overriding the
        # configure `init` values
        for k, v in list(kwargs.items()):
            self.params[k] = np.atleast_1d(v)
        # store these initial values
<<<<<<< HEAD
        # self.rectify_theta((self.theta.copy()))
=======
>>>>>>> 74349198
        self.initial_theta = self.theta.copy()

    def map_theta(self):
        """Construct the mapping from parameter name to the index in the theta
        vector corresponding to the first element of that parameter.  Called
        during configuration.
        """
        self.theta_index = {}
        count = 0
        for par in self.free_params:
<<<<<<< HEAD
            self.theta_index[par] = slice(count,
                                          count + self._config_dict[par]['N'])
            count += self._config_dict[par]['N']
=======
            self.theta_index[par] = slice(count, count+self.config_dict[par]['N'])
            count += self.config_dict[par]['N']
>>>>>>> 74349198
        self.ndim = count

    def set_parameters(self, theta):
        """Propagate theta into the model parameters :py:attr:`params` dictionary.

        :param theta:
            A theta parameter vector containing the desired parameters. ndarray
            of shape ``(ndim,)``
        """
        assert len(theta) == self.ndim
        for k, inds in list(self.theta_index.items()):
            self.params[k] = np.atleast_1d(theta[inds]).copy()
        self.propagate_parameter_dependencies()

    def prior_product(self, theta, nested=False, **extras):
        """Public version of _prior_product to be overridden by subclasses.

        :param theta:
            The parameter vector for which you want to calculate the
            prior. ndarray of shape ``(..., ndim)``

        :param nested:
            If using nested sampling, this will only return 0 (or -inf).  This
            behavior can be overridden if you want to include complicated
            priors that are not included in the unit prior cube based proposals
            (e.g. something that is difficult to transform from the unit cube.)

        :returns lnp_prior:
            The natural log of the prior probability at ``theta``
        """
        lpp = self._prior_product(theta)
        if nested & np.any(np.isfinite(lpp)):
            return 0.0
        return lpp

    def _prior_product(self, theta, **extras):
        """Return a scalar which is the ln of the product of the prior
        probabilities for each element of theta.  Requires that the prior
        functions are defined in the theta descriptor.

        :param theta:
            Iterable containing the free model parameter values. ndarray of
            shape ``(ndim,)``

        :returns lnp_prior:
            The natural log of the product of the prior probabilities for these
            parameter values.
        """
        lnp_prior = 0
        # print('_prior_product: {}\n\n{}'.format(
        #     self.theta_index, self._config_dict))
        for k, inds in list(self.theta_index.items()):
<<<<<<< HEAD

            func = self._config_dict[k]['prior']
            prior_deps = {
                parname: theta[self.theta_index[parname]]
                for parname in self._config_dict[k].get(
                    'prior_dependencies', [])
            }
            kwargs = self._config_dict[k].get('prior_args', {})
            kwargs.update(prior_deps)
            # print('kwargs => {}'.format(kwargs))
            this_prior = np.sum(func(theta[..., inds], **kwargs), axis=-1)
            if (not np.isfinite(this_prior)):
                if verbose:
                    print('WARNING: Prior for ' + k +
                          ' is not finite: {}'.format(this_prior))
                # self.infinitePriorValCount[k] += 1
                return this_prior

            lnp_prior += this_prior

        # infPriorMessages = [
        #     '{} infinite prior evaluations for {}.'.format(count, label)
        #     for label, count in self.infinitePriorValCount.items() if count > 0
        # ]
        #
        # if len(infPriorMessages) > 0:
        #     print(*infPriorMessages, sep='\n')

=======

            func = self.config_dict[k]['prior']
            kwargs = self.config_dict[k].get('prior_args', {})
            this_prior = np.sum(func(theta[..., inds], **kwargs), axis=-1)
            lnp_prior += this_prior

>>>>>>> 74349198
        return lnp_prior

    def prior_transform(self, unit_coords):
        """Go from unit cube to parameter space, for nested sampling.

        :param unit_coords:
            Coordinates in the unit hyper-cube. ndarray of shape ``(ndim,)``.
            
        :returns theta:
            The parameter vector corresponding to the location in prior CDF
            corresponding to ``unit_coords``. ndarray of shape ``(ndim,)``
        """
        theta = np.zeros(len(unit_coords))
        for k, inds in list(self.theta_index.items()):
            func = self.config_dict[k]['prior'].unit_transform
            kwargs = self.config_dict[k].get('prior_args', {})
            theta[inds] = func(unit_coords[inds], **kwargs)
        return theta

    def propagate_parameter_dependencies(self):
        """Propogate any parameter dependecies. That is, for parameters whose
        value depends on another parameter, calculate those values and store
        them in the :py:attr:`self.params` dictionary.
        """
        if self._has_parameter_dependencies is False:
            return
        for p, info in list(self.config_dict.items()):
            if 'depends_on' in info:
                # print('propagating dependencies on {} for {} using {}'.format(info['depends_on'], p, self.params))
                value = info['depends_on'](**self.params)
                self.params[p] = np.atleast_1d(value)

    def rectify_theta(self, theta, epsilon=1e-10):
        """Replace zeros in a given theta vector with a small number epsilon.
        """
        zero = (theta == 0)
        theta[zero] = epsilon
        return theta

    @property
    def theta(self):
        """The current value of the theta vector, pulled from the ``params``
        state dictionary.
        """
        theta = np.zeros(self.ndim)
        for k, inds in list(self.theta_index.items()):
            theta[inds] = self.params[k]
        return theta

    @property
    def free_params(self):
        """A list of the names of the free model parameters.
        """
        return [
            k['name'] for k in pdict_to_plist(self.config_list) if k['isfree']
        ]

    @property
    def fixed_params(self):
        """A list of the names fixed model parameters that are specified in the
        ``config_dict``.
        """
<<<<<<< HEAD
        return [
            k['name'] for k in pdict_to_plist(self.config_list)
            if (k['isfree'] is False)
        ]

    def theta_labels(self,
                     name_map={
                         'amplitudes': 'A',
                         'emission_luminosity': 'eline'
                     }):
=======
        return [k['name'] for k in pdict_to_plist(self.config_list)
                if (k['isfree'] is False)]

    def theta_labels(self, name_map={}):
>>>>>>> 74349198
        """Using the theta_index parameter map, return a list of the model
        parameter names that has the same order as the sampling chain array.

        :param name_map:
            A dictionary mapping model parameter names to output label
            names.

        :returns labels:
            A list of labels of the same length and order as the theta
            vector.
        """
        label, index = [], []
        for p, inds in list(self.theta_index.items()):
            nt = inds.stop - inds.start
            try:
                name = name_map[p]
            except (KeyError):
                name = p
            if nt is 1:
                label.append(name)
                index.append(inds.start)
            else:
                for i in range(nt):
                    label.append(name + '_{0}'.format(i + 1))
                    index.append(inds.start + i)
        return [l for (i, l) in sorted(zip(index, label))]

<<<<<<< HEAD
    # def write_json(self, filename):
    #    pass

=======
>>>>>>> 74349198
    def theta_bounds(self):
        """Get the bounds on each parameter from the prior.

        :returns bounds:
            A list of length ``ndim`` of tuples ``(lo, hi)`` giving the
            parameter bounds.
        """
        bounds = np.zeros([self.ndim, 2])
        for p, inds in list(self.theta_index.items()):
            kwargs = self.config_dict[p].get('prior_args', {})
            try:
<<<<<<< HEAD
                pb = self._config_dict[p]['prior'].bounds(**kwargs)
            except (AttributeError):
                # old style
                pb = priors.plotting_range(self._config_dict[p]['prior_args'])
=======
                pb = self.config_dict[p]['prior'].bounds(**kwargs)
            except(AttributeError):
                # old style, including for backwards compatibility
                pb = priors.plotting_range(self.config_dict[p]['prior_args'])
>>>>>>> 74349198
            bounds[inds, :] = np.array(pb).T
        # Force types ?
        bounds = [(np.atleast_1d(a)[0], np.atleast_1d(b)[0])
                  for a, b in bounds]
        return bounds

    def theta_disps(self, default_disp=0.1, fractional_disp=False):
        """Get a vector of absolute dispersions for each parameter to use in
        generating sampler balls for emcee's Ensemble sampler.  This can be
        overridden by subclasses if fractional dispersions are desired.

        :param initial_disp: (default: 0.1)
            The default dispersion to use in case the ``"init_disp"`` key is
            not provided in the parameter configuration.

        :param fractional_disp: (default: False)
            Treat the dispersion values as fractional dispersions.

        :returns disp:
            The dispersion in the parameters to use for generating clouds of
            walkers (or minimizers.) ndarray of shape ``(ndim,)``
        """
        disp = np.zeros(self.ndim) + default_disp
        for par, inds in list(self.theta_index.items()):
            d = self.config_dict[par].get('init_disp', default_disp)
            disp[inds] = d
        if fractional_disp:
            disp = self.theta * disp
        return disp

    def theta_disp_floor(self, thetas=None):
        """Get a vector of dispersions for each parameter to use as a floor for
        the emcee walker-calculated dispersions. This can be overridden by
        subclasses.

        :returns disp_floor:
            The minimum dispersion in the parameters to use for generating
            clouds of walkers (or minimizers.) ndarray of shape ``(ndim,)``
        """
        dfloor = np.zeros(self.ndim)
        for par, inds in list(self.theta_index.items()):
            d = self.config_dict[par].get('disp_floor', 0.0)
            dfloor[inds] = d
        return dfloor

    def clip_to_bounds(self, thetas):
        """Clip a set of parameters theta to within the priors.

        :param thetas:
            The parameter vector, ndarray of shape ``(ndim,)``.

        :returns thetas:
            The input vector, clipped to the bounds of the priors.
        """
        bounds = self.theta_bounds()
        for i in range(len(bounds)):
            lower, upper = bounds[i]
            thetas[i] = np.clip(thetas[i], lower, upper)

        return thetas

    @property
    def _config_dict(self):
        """Backwards compatibility
        """
        return self.config_dict


def plist_to_pdict(inplist):
    """Convert from a parameter list to a parameter dictionary, where the keys
    of the cdictionary are the parameter names.
    """
    plist = deepcopy(inplist)
    if type(plist) is dict:
        return plist.copy()
    pdict = {}
    for p in plist:
        name = p.pop('name')
        pdict[name] = p
    return pdict


def pdict_to_plist(pdict, order=None):
    """Convert from a dictionary of parameter dictionaries to a list of
    parameter dictionaries, adding each key to each value dictionary as the
    `name' keyword.  Optionally, do this in an order specified by `order`. This
    method is not used often, so it can be a bit inefficient

    :param pdict:
        A dictionary of parameter specification dictionaries, keyed by
        parameter name.  If a list is given instead of a dictionary, this same
        list is returned.

    :param order:
        An iterable of parameter names specifying the order in which they
        should be added to the parameter list

    :returns plist:
        A list of parameter specification dictinaries (with the `"name"` key
        added.)  The listed dictionaries are *not* copied from the input
        dictionary.
    """
    if type(pdict) is list:
        return pdict[:]
    plist = []
    if order is not None:
        assert len(order) == len(pdict)
    else:
        order = pdict.keys()
    for k in order:
        v = pdict[k]
        v['name'] = k
        plist += [v]
    return plist


def names_to_functions(p):
    """Replace names of functions (or pickles of objects) in a parameter
    description with the actual functions (or pickles).
    """
    from importlib import import_module
    for k, v in list(p.items()):
        try:
            m = import_module(v[1])
            f = m.__dict__[v[0]]
        except:
            try:
                f = pickle.loads(v)
            except:
                f = v

        p[k] = f

    return p


def functions_to_names(p):
    """Replace prior and dust functions (or objects) with the names of those
    functions (or pickles).
    """
    for k, v in list(p.items()):
        if callable(v):
            try:
                p[k] = [v.__name__, v.__module__]
            except (AttributeError):
                p[k] = pickle.dumps(v, protocol=2)
    return p<|MERGE_RESOLUTION|>--- conflicted
+++ resolved
@@ -9,17 +9,6 @@
 from . import priors
 
 
-<<<<<<< HEAD
-param_template = {
-    'name': '',
-    'N': 1,
-    'isfree': False,
-    'init': 0.0,
-    'units': '',
-    'prior_function': None,
-    'prior_args': None
-}
-=======
 __all__ = ["ProspectorParams"] #, "plist_to_pdict", "pdict_to_plist"]
 
 
@@ -30,7 +19,6 @@
                   'init': 0.5, 'units': '',
                   'prior': priors.TopHat(mini=0, maxi=1.0),
                   'depends_on': None}
->>>>>>> 74349198
 
 
 class ProspectorParams(object):
@@ -58,29 +46,6 @@
         A list or dictionary of model parameters specifications.
     """
 
-<<<<<<< HEAD
-    # information about each parameter stored as a list
-    # config_list = []
-    # information about each parameter as a dictionary keyed by
-    # parameter name for easy access
-    # _config_dict = {}
-    # Model parameter state, keyed by parameter name
-    # params = {}
-    # Mapping from parameter name to index in the theta vector
-    # theta_index = {}
-    # the initial theta vector
-    # theta_init = np.array([])
-
-    # Information about the fiting parameters, filenames, fitting and
-    # configure options, runtime variables, etc.
-    # run_params = {}
-    # obs = {}
-
-    def __init__(self, config_list, verbose=True):
-        self.init_config_list = config_list
-        self.config_list = config_list
-        self.configure()
-=======
     def __init__(self, configuration, verbose=True, param_order=None, **kwargs):
         """
         :param configuration:
@@ -103,7 +68,7 @@
             raise(TypeError, ("Configuration variable not of valid type: "
                               "{}".format(type(configuration))))
         self.configure(**kwargs)
->>>>>>> 74349198
+
         self.verbose = verbose
         # print(self.theta_labels())
         # self.infinitePriorValCount = {
@@ -136,14 +101,9 @@
         for par, info in list(self.config_dict.items()):
             self.params[par] = np.atleast_1d(info['init']).copy()
             try:
-<<<<<<< HEAD
-                self._config_dict[par]['prior'] = info['prior_function']
-            except (KeyError):
-=======
                 # this is for backwards compatibility
                 self.config_dict[par]['prior'] = info['prior_function']
             except(KeyError):
->>>>>>> 74349198
                 pass
             if info.get('depends_on', None) is not None:
                 assert callable(info["depends_on"])
@@ -153,10 +113,6 @@
         for k, v in list(kwargs.items()):
             self.params[k] = np.atleast_1d(v)
         # store these initial values
-<<<<<<< HEAD
-        # self.rectify_theta((self.theta.copy()))
-=======
->>>>>>> 74349198
         self.initial_theta = self.theta.copy()
 
     def map_theta(self):
@@ -167,14 +123,8 @@
         self.theta_index = {}
         count = 0
         for par in self.free_params:
-<<<<<<< HEAD
-            self.theta_index[par] = slice(count,
-                                          count + self._config_dict[par]['N'])
-            count += self._config_dict[par]['N']
-=======
             self.theta_index[par] = slice(count, count+self.config_dict[par]['N'])
             count += self.config_dict[par]['N']
->>>>>>> 74349198
         self.ndim = count
 
     def set_parameters(self, theta):
@@ -227,8 +177,6 @@
         # print('_prior_product: {}\n\n{}'.format(
         #     self.theta_index, self._config_dict))
         for k, inds in list(self.theta_index.items()):
-<<<<<<< HEAD
-
             func = self._config_dict[k]['prior']
             prior_deps = {
                 parname: theta[self.theta_index[parname]]
@@ -248,22 +196,6 @@
 
             lnp_prior += this_prior
 
-        # infPriorMessages = [
-        #     '{} infinite prior evaluations for {}.'.format(count, label)
-        #     for label, count in self.infinitePriorValCount.items() if count > 0
-        # ]
-        #
-        # if len(infPriorMessages) > 0:
-        #     print(*infPriorMessages, sep='\n')
-
-=======
-
-            func = self.config_dict[k]['prior']
-            kwargs = self.config_dict[k].get('prior_args', {})
-            this_prior = np.sum(func(theta[..., inds], **kwargs), axis=-1)
-            lnp_prior += this_prior
-
->>>>>>> 74349198
         return lnp_prior
 
     def prior_transform(self, unit_coords):
@@ -326,23 +258,10 @@
         """A list of the names fixed model parameters that are specified in the
         ``config_dict``.
         """
-<<<<<<< HEAD
-        return [
-            k['name'] for k in pdict_to_plist(self.config_list)
-            if (k['isfree'] is False)
-        ]
-
-    def theta_labels(self,
-                     name_map={
-                         'amplitudes': 'A',
-                         'emission_luminosity': 'eline'
-                     }):
-=======
         return [k['name'] for k in pdict_to_plist(self.config_list)
                 if (k['isfree'] is False)]
 
     def theta_labels(self, name_map={}):
->>>>>>> 74349198
         """Using the theta_index parameter map, return a list of the model
         parameter names that has the same order as the sampling chain array.
 
@@ -370,12 +289,6 @@
                     index.append(inds.start + i)
         return [l for (i, l) in sorted(zip(index, label))]
 
-<<<<<<< HEAD
-    # def write_json(self, filename):
-    #    pass
-
-=======
->>>>>>> 74349198
     def theta_bounds(self):
         """Get the bounds on each parameter from the prior.
 
@@ -387,17 +300,10 @@
         for p, inds in list(self.theta_index.items()):
             kwargs = self.config_dict[p].get('prior_args', {})
             try:
-<<<<<<< HEAD
-                pb = self._config_dict[p]['prior'].bounds(**kwargs)
-            except (AttributeError):
-                # old style
-                pb = priors.plotting_range(self._config_dict[p]['prior_args'])
-=======
                 pb = self.config_dict[p]['prior'].bounds(**kwargs)
             except(AttributeError):
                 # old style, including for backwards compatibility
                 pb = priors.plotting_range(self.config_dict[p]['prior_args'])
->>>>>>> 74349198
             bounds[inds, :] = np.array(pb).T
         # Force types ?
         bounds = [(np.atleast_1d(a)[0], np.atleast_1d(b)[0])
